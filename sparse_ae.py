--- conflicted
+++ resolved
@@ -23,7 +23,6 @@
     """
     return 1.0 / (1.0 + numpy.exp(-z))
 
-<<<<<<< HEAD
 def kl_div(p, q):
     """
     KL divergence
@@ -36,8 +35,6 @@
     """
     return -p/q + (1.0 - p)/(1.0 - q)
 
-=======
->>>>>>> b0536c17
 class Net(object):
     def __init__(self, layer_shapes, lmbda = 0.0, beta = 0.0, examples = None):
         self.n_layers = len(layer_shapes)
@@ -69,11 +66,11 @@
             i += size
         return weights
 
-<<<<<<< HEAD
-    def backprop(self, weights, delta_bias = None):
+    def propagate(self, weights, prop_back, delta_bias = None):
         """
         arguments:
             weights : list of 2d weight arrays (matrices)
+            prop_back : bool, should we backprop after forwardprop?
             delta_bias : (optional) mapping of int -> bias vector, where
                 the integer k satisifies 0 <= k < n_layers
                 and, if present, the shape of the bias vector for a layer
@@ -82,11 +79,6 @@
             list of derivatives of net output with respect to layer weights,
             where the i-th item is a 2d array of the same shape as the
             i-th weight array, giving the corresponding partial derivatives.
-=======
-    def propagate(self, weights, prop_back):
-        """
-        propagates forward, then optionally propagates back again
->>>>>>> b0536c17
         """
 
         # i am too paranoid to try and explicitly order these computations
@@ -152,19 +144,8 @@
     
     def obj_from_net_square_error(self, weights, net_square_error):
         n_examples = len(self.examples)
-<<<<<<< HEAD
-        r = 0.0
-        for i, (x, y) in enumerate(self.examples):
-            a = x
-            for w in weights:
-                z = numpy.dot(w, numpy.hstack((a, 1.0)))
-                a = sigmoid(z)
-            r += numpy.sum((a - y) ** 2)
-        error_term = 0.5 * r / float(n_examples)
-=======
         # compute objective function from net square error
         error_term = 0.5 * net_square_error / float(n_examples)
->>>>>>> b0536c17
         # n.b. weights for bias nodes are excempt from regularisation
         penalty_term = 0.5 * numpy.sum(numpy.sum(w[:, :-1] ** 2) for w in weights)
         objective = error_term + self.lmbda * penalty_term
@@ -232,11 +213,7 @@
     weights_tilde = net.unflatten_weights(net.flatten_weights(weights))
     assert all(numpy.all(x == y) for (x, y) in zip(weights, weights_tilde))
 
-<<<<<<< HEAD
-def lbfgs(f, grad_f, x_0):
-=======
 def lbfgs(f_and_grad_f, x_0):
->>>>>>> b0536c17
     w_opt, obj_opt, info = scipy.optimize.fmin_l_bfgs_b(
         func = f_and_grad_f,
         x0 = x_0,
